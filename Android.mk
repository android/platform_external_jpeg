--- conflicted
+++ resolved
@@ -15,20 +15,7 @@
 
 LOCAL_SRC_FILES_arm += armv6_idct.S
 
-<<<<<<< HEAD
-# jsimd_arm_neon.S does not compile with clang.
-LOCAL_CLANG_ASFLAGS_arm += -no-integrated-as
-
 ifneq (,$(TARGET_BUILD_APPS))
-=======
-ifeq (,$(TARGET_BUILD_APPS))
-# building against master
-# use ashmem as libjpeg decoder's backing store
-LOCAL_CFLAGS += -DUSE_ANDROID_ASHMEM
-LOCAL_SRC_FILES += \
-    jmem-ashmem.c
-else
->>>>>>> 0fa7bb8c
 # unbundled branch, built against NDK.
 LOCAL_SDK_VERSION := 17
 endif
